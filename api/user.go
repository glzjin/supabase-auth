package api

import (
	"encoding/json"
	"fmt"
	"net/http"

	"github.com/gofrs/uuid"
	"github.com/netlify/gotrue/models"
	"github.com/netlify/gotrue/storage"
)

// UserUpdateParams parameters for updating a user
type UserUpdateParams struct {
<<<<<<< HEAD
	Email    string                 `json:"email"`
	Password string                 `json:"password"`
	Data     map[string]interface{} `json:"data"`
	AppData  map[string]interface{} `json:"app_metadata,omitempty"`
=======
	Email            string                 `json:"email"`
	Password         string                 `json:"password"`
	EmailChangeToken string                 `json:"email_change_token"`
	Data             map[string]interface{} `json:"data"`
	AppData          map[string]interface{} `json:"app_metadata,omitempty"`
	Phone            string                 `json:"phone"`
>>>>>>> 5ea89874
}

// UserGet returns a user
func (a *API) UserGet(w http.ResponseWriter, r *http.Request) error {
	ctx := r.Context()
	claims := getClaims(ctx)
	if claims == nil {
		return badRequestError("Could not read claims")
	}

	userID, err := uuid.FromString(claims.Subject)
	if err != nil {
		return badRequestError("Could not read User ID claim")
	}

	aud := a.requestAud(ctx, r)
	if aud != claims.Audience {
		return badRequestError("Token audience doesn't match request audience")
	}

	user, err := models.FindUserByID(a.db, userID)
	if err != nil {
		if models.IsNotFoundError(err) {
			return notFoundError(err.Error())
		}
		return internalServerError("Database error finding user").WithInternalError(err)
	}

	return sendJSON(w, http.StatusOK, user)
}

// UserUpdate updates fields on a user
func (a *API) UserUpdate(w http.ResponseWriter, r *http.Request) error {
	ctx := r.Context()
	config := a.getConfig(ctx)
	instanceID := getInstanceID(ctx)

	params := &UserUpdateParams{}
	jsonDecoder := json.NewDecoder(r.Body)
	err := jsonDecoder.Decode(params)
	if err != nil {
		return badRequestError("Could not read User Update params: %v", err)
	}

	claims := getClaims(ctx)
	userID, err := uuid.FromString(claims.Subject)
	if err != nil {
		return badRequestError("Could not read User ID claim")
	}

	user, err := models.FindUserByID(a.db, userID)
	if err != nil {
		if models.IsNotFoundError(err) {
			return notFoundError(err.Error())
		}
		return internalServerError("Database error finding user").WithInternalError(err)
	}

	log := getLogEntry(r)
	log.Debugf("Checking params for token %v", params)

	err = a.db.Transaction(func(tx *storage.Connection) error {
		var terr error
		if params.Password != "" {
			if len(params.Password) < config.PasswordMinLength {
				return unprocessableEntityError(fmt.Sprintf("Password should be at least %d characters", config.PasswordMinLength))
			}

			if terr = user.UpdatePassword(tx, params.Password); terr != nil {
				return internalServerError("Error during password storage").WithInternalError(terr)
			}
		}

		if params.Data != nil {
			if terr = user.UpdateUserMetaData(tx, params.Data); terr != nil {
				return internalServerError("Error updating user").WithInternalError(terr)
			}
		}

		if params.AppData != nil {
			if !a.isAdmin(ctx, user, config.JWT.Aud) {
				return unauthorizedError("Updating app_metadata requires admin privileges")
			}

			if terr = user.UpdateAppMetaData(tx, params.AppData); terr != nil {
				return internalServerError("Error updating user").WithInternalError(terr)
			}
		}

<<<<<<< HEAD
		if params.Email != "" && params.Email != user.Email {
=======
		if params.EmailChangeToken != "" {
			log.Debugf("Got change token %v", params.EmailChangeToken)

			if params.EmailChangeToken != user.EmailChangeToken {
				return unauthorizedError("Email Change Token didn't match token on file")
			}

			if terr = user.ConfirmEmailChange(tx); terr != nil {
				return internalServerError("Error updating user").WithInternalError(terr)
			}
		} else if params.Email != "" && params.Email != user.GetEmail() {
>>>>>>> 5ea89874
			if terr = a.validateEmail(ctx, params.Email); terr != nil {
				return terr
			}

			var exists bool
			if exists, terr = models.IsDuplicatedEmail(tx, instanceID, params.Email, user.Aud); terr != nil {
				return internalServerError("Database error checking email").WithInternalError(terr)
			} else if exists {
				return unprocessableEntityError(DuplicateEmailMsg)
			}

			mailer := a.Mailer(ctx)
			referrer := a.getReferrer(r)
			if terr = a.sendEmailChange(tx, user, mailer, params.Email, referrer); terr != nil {
				return internalServerError("Error sending change email").WithInternalError(terr)
			}
		}

		if terr = models.NewAuditLogEntry(tx, instanceID, user, models.UserModifiedAction, nil); terr != nil {
			return internalServerError("Error recording audit log entry").WithInternalError(terr)
		}

		return nil
	})
	if err != nil {
		return err
	}

	return sendJSON(w, http.StatusOK, user)
}<|MERGE_RESOLUTION|>--- conflicted
+++ resolved
@@ -12,19 +12,12 @@
 
 // UserUpdateParams parameters for updating a user
 type UserUpdateParams struct {
-<<<<<<< HEAD
-	Email    string                 `json:"email"`
-	Password string                 `json:"password"`
-	Data     map[string]interface{} `json:"data"`
-	AppData  map[string]interface{} `json:"app_metadata,omitempty"`
-=======
 	Email            string                 `json:"email"`
 	Password         string                 `json:"password"`
 	EmailChangeToken string                 `json:"email_change_token"`
 	Data             map[string]interface{} `json:"data"`
 	AppData          map[string]interface{} `json:"app_metadata,omitempty"`
 	Phone            string                 `json:"phone"`
->>>>>>> 5ea89874
 }
 
 // UserGet returns a user
@@ -114,9 +107,6 @@
 			}
 		}
 
-<<<<<<< HEAD
-		if params.Email != "" && params.Email != user.Email {
-=======
 		if params.EmailChangeToken != "" {
 			log.Debugf("Got change token %v", params.EmailChangeToken)
 
@@ -128,7 +118,6 @@
 				return internalServerError("Error updating user").WithInternalError(terr)
 			}
 		} else if params.Email != "" && params.Email != user.GetEmail() {
->>>>>>> 5ea89874
 			if terr = a.validateEmail(ctx, params.Email); terr != nil {
 				return terr
 			}
